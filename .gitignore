--- conflicted
+++ resolved
@@ -14,10 +14,6 @@
 
 /target
 
-<<<<<<< HEAD
-**/.DS_Store
-=======
 # File system
 .DS_Store
-desktop.ini
->>>>>>> 47dd0132
+desktop.ini